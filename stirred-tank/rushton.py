#!/usr/bin/env python
# -*-coding:utf-8 -*-
# File    :   rushton.py
# Time    :   16/09/2022
# Author  :   Daniel Weston
# Version :   0.1.0
# Contact :   dtw545@student.bham.ac.uk

import gmsh
import sys
import numpy as np

# Global constants - these form the "dim" section of the dimtag parlance used in gmsh
POINT = 0
CURVE = 1
SURFACE = 2
VOLUME = 3


class RushtonTurbineBuilder:
    def __init__(
        self,
        shaft_height=0.12333,
        shaft_radius=0.00375,
        connector_height=0.00956,
        connector_radius=0.00625,
        hub_height=0.00058,
        hub_radius=0.025,
        blade_height=0.01333,
        blade_width=0.00089,
        blade_depth=0.01667,
        axis_alignment=1,
        offset=0.060,
        nblades=6,
        filepath="rushton",
        view=True,
    ) -> None:
        """
        Class to build a Rushton turbine, with given dimensions.
        This class assumes that the turbine is made of 3 cylinders:

        1) The main shaft
        2) A "connector" that is wider than the cylinder, bridging the shaft
        and the hub that the blades attach to.
        3) The hub, where the blades are mounted to. N.B: it is assumed that the blades'
        centres lie on the edge of the hub.

        Parameters
        ----------
        shaft_height : float, optional
            Height of the shaft (neglecting the blade hub), by default 0.12333
        shaft_radius : float, optional
            Radius of the shaft, by default 0.00375
        connector_height : float, optional
            Height of the connector, by default 0.00956
        connector_radius : float, optional
            Radius of the connector, by default 0.00625
        hub_height : float, optional
            Height of the hub, by default 0.00058
        hub_radius : float, optional
            Radius of the hub, by default 0.025
        blade_height : float, optional
            Height of the blade, by default 0.01333
        blade_width : float, optional
            Width (or thickness) of the blade, by default 0.00089
        blade_depth : float, optional
            Depth (or extension from the hub of the blade), by default 0.01667
        axis_alignment : int, optional
            Axis alignment of the impeller, either 0, 1 or 2 for x, y or z respectively, by default 1
        offset : float, optional
            Distance between the base of the blades and the tank bottom, by default 0.060
        nblades : int, optional
            Number of blades, by default 6
        filepath : str, optional
            Name of msh and geo files created by this class, by default "rushton"
        view : bool, optional
            Display the resultant mesh in gmsh, by default True
        """
        self.shaft_height = shaft_height
        self.shaft_radius = shaft_radius
        self.connector_height = connector_height
        self.connector_radius = connector_radius
        self.hub_height = hub_height
        self.hub_radius = hub_radius
        self.blade_height = blade_height
        self.blade_width = blade_width
        self.blade_depth = blade_depth
        self.axis_alignment = axis_alignment
        self.offset = offset  # height of impeller from bottom of blade to tank bottom
        self.nblades = nblades
        self.filepath = filepath
        self.view = view

    def draw(self):
        """
        Draw the turbine.

        Raises
        ------
        ValueError
            Exception raised for invalid axis number provided.
        """
        gmsh.initialize(sys.argv)
        gmsh.model.add("Rushton Turbine")
        gm = gmsh.model.occ
        # this assembly consists of 3 cylinders and n boxes, all mated
        # draw cylindrical parts
        shaft = gm.addCylinder(
            x=0, y=0, z=0, dx=0, dy=0, dz=self.shaft_height, r=self.shaft_radius
        )
        connector = gm.addCylinder(
            x=0, y=0, z=0, dx=0, dy=0, dz=self.connector_height, r=self.connector_radius
        )
        hub = gm.addCylinder(
            x=0, y=0, z=0, dx=0, dy=0, dz=self.hub_height, r=self.hub_radius
        )
        # draw blades, these start with a center at 0, 0, 0, the thin edge aligned to x, height to z and the less thin edge to y
        blades = [
            gm.addBox(
                x=-self.blade_depth / 2,
                y=-self.blade_width / 2,
                z=0,
                dx=self.blade_depth,
                dy=self.blade_width,
                dz=self.blade_height,
            )
            for _ in range(self.nblades)
        ]
        angles = np.linspace(0, 2 * np.pi, self.nblades, endpoint=False)
        for blade, angle in zip(blades, angles):
            dimtags = [(VOLUME, blade)]
            # rotate each blade
            gm.rotate(dimtags, x=0, y=0, z=0, ax=0, ay=0, az=1, angle=angle)
            # translate to hub edge
            gm.translate(
                dimtags,
                dx=self.hub_radius * np.cos(angle),
                dy=self.hub_radius * np.sin(angle),
                dz=0,
            )
        gm.synchronize()
        # align everything to the correct axis and
        # raise each object by their relative offsets
        hub_offset = self.offset + self.blade_height / 2
        connector_offset = hub_offset + self.hub_height
        shaft_offset = connector_offset + self.connector_height
        if self.axis_alignment == 0:
            for dim, tag in gm.getEntities(VOLUME):
                gm.rotate(
                    [(dim, tag)],
                    x=0,
                    y=0,
                    z=0,
                    ax=0,
                    ay=1,
                    az=0,
                    angle=-np.pi / 2,
                )
            gm.translate([(VOLUME, hub)], dx=hub_offset, dy=0, dz=0)
            gm.translate([(VOLUME, connector)], dx=connector_offset, dy=0, dz=0)
            gm.translate([(VOLUME, shaft)], dx=shaft_offset, dy=0, dz=0)
            for blade in blades:
                gm.translate([(VOLUME, blade)], dx=self.offset, dy=0, dz=0)
        elif self.axis_alignment == 1:
            for dim, tag in gm.getEntities(VOLUME):
                gm.rotate(
                    [(dim, tag)],
                    x=0,
                    y=0,
                    z=0,
                    ax=1,
                    ay=0,
                    az=0,
                    angle=-np.pi / 2,
                )
            gm.translate([(VOLUME, hub)], dx=0, dy=hub_offset, dz=0)
            gm.translate([(VOLUME, connector)], dx=0, dy=connector_offset, dz=0)
            gm.translate([(VOLUME, shaft)], dx=0, dy=shaft_offset, dz=0)
            for blade in blades:
                gm.translate([(VOLUME, blade)], dx=0, dy=self.offset, dz=0)
<<<<<<< HEAD
                _, hub = gm.fuse([(VOLUME, hub)], [(VOLUME, blade)])[0][0]
=======
>>>>>>> ad0fc8ba

        elif self.axis_alignment == 2:  # do nothing as already aligned
            gm.translate([(VOLUME, hub)], dx=0, dy=0, dz=hub_offset)
            gm.translate([(VOLUME, connector)], dx=0, dy=0, dz=connector_offset)
            gm.translate([(VOLUME, shaft)], dx=0, dy=0, dz=shaft_offset)
            for blade in blades:
                gm.translate([(VOLUME, blade)], dx=0, dy=0, dz=self.offset)

        else:
            raise ValueError("Axis alignment value is *only* 0, 1 or 2!")
        gm.synchronize()
        # gm.fragment(gm.getEntities(SURFACE), gm.getEntities(VOLUME))
        # set physical groups
        gmsh.model.addPhysicalGroup(
            SURFACE, [tag for _, tag in gmsh.model.getEntities(SURFACE)], name="1"
        )
        gmsh.model.addPhysicalGroup(
            VOLUME, [tag for _, tag in gmsh.model.getEntities(VOLUME)], name="1"
        )
        gm.synchronize()

    def export(self):
        """Export .msh and .geo_unrolled (converted to .geo manually) files."""
        gm = gmsh.model.occ
        msh = gmsh.model.mesh
        gm.synchronize()
        gmsh.option.setNumber("Mesh.Smoothing", 100)
        gmsh.option.setNumber("Mesh.SaveAll", 0)  # only save physical groups
        gmsh.option.setNumber("Mesh.Algorithm3D", 10)
        gmsh.option.setNumber("Mesh.RecombinationAlgorithm", 1)
        gmsh.option.setNumber("General.NumThreads", 8)
        # gmsh.option.setNumber("Mesh.SubdivisionAlgorithm", 2)
        gmsh.option.setNumber("Mesh.MeshSizeFromCurvature", 1)
        gmsh.option.setNumber("Mesh.MeshSizeMax", 1e-3)
        gmsh.option.setNumber("Mesh.MinimumElementsPerTwoPi", 10)
        gmsh.option.setNumber("Mesh.MshFileVersion", 2)
        gmsh.option.setNumber("Mesh.OptimizeNetgen", 1)
        raw_file = f"{self.filepath}.geo_unrolled"
        new_file = f"{self.filepath}.geo"
        gmsh.write(raw_file)
        msh.generate(VOLUME)
        gmsh.write(f"{self.filepath}.msh")
        import os

        os.replace(f"{raw_file}", f"{new_file}")
        if self.view:
            self._view()

    def _view(self):
        if "-nopopup" not in sys.argv:
            gmsh.fltk.run()


<<<<<<< HEAD
turbine = RushtonTurbineBuilder(axis_alignment=1, filepath="mesh/rushton")
=======
turbine = RushtonTurbineBuilder(axis_alignment=1)
>>>>>>> ad0fc8ba
turbine.draw()
turbine.export()<|MERGE_RESOLUTION|>--- conflicted
+++ resolved
@@ -66,9 +66,11 @@
         blade_depth : float, optional
             Depth (or extension from the hub of the blade), by default 0.01667
         axis_alignment : int, optional
-            Axis alignment of the impeller, either 0, 1 or 2 for x, y or z respectively, by default 1
+            Axis alignment of the impeller, either 0, 1 or 2 for x, y or z respectively
+            , by default 1
         offset : float, optional
-            Distance between the base of the blades and the tank bottom, by default 0.060
+            Distance between the base of the blades and the tank bottom,
+            by default 0.060
         nblades : int, optional
             Number of blades, by default 6
         filepath : str, optional
@@ -114,7 +116,8 @@
         hub = gm.addCylinder(
             x=0, y=0, z=0, dx=0, dy=0, dz=self.hub_height, r=self.hub_radius
         )
-        # draw blades, these start with a center at 0, 0, 0, the thin edge aligned to x, height to z and the less thin edge to y
+        # draw blades, these start with a center at 0, 0, 0,
+        # the thin edge aligned to x, height to z and the less thin edge to y
         blades = [
             gm.addBox(
                 x=-self.blade_depth / 2,
@@ -159,6 +162,9 @@
             gm.translate([(VOLUME, hub)], dx=hub_offset, dy=0, dz=0)
             gm.translate([(VOLUME, connector)], dx=connector_offset, dy=0, dz=0)
             gm.translate([(VOLUME, shaft)], dx=shaft_offset, dy=0, dz=0)
+            gm.translate([(VOLUME, hub)], dx=hub_offset, dy=0, dz=0)
+            gm.translate([(VOLUME, connector)], dx=connector_offset, dy=0, dz=0)
+            gm.translate([(VOLUME, shaft)], dx=shaft_offset, dy=0, dz=0)
             for blade in blades:
                 gm.translate([(VOLUME, blade)], dx=self.offset, dy=0, dz=0)
         elif self.axis_alignment == 1:
@@ -178,16 +184,17 @@
             gm.translate([(VOLUME, shaft)], dx=0, dy=shaft_offset, dz=0)
             for blade in blades:
                 gm.translate([(VOLUME, blade)], dx=0, dy=self.offset, dz=0)
-<<<<<<< HEAD
                 _, hub = gm.fuse([(VOLUME, hub)], [(VOLUME, blade)])[0][0]
-=======
->>>>>>> ad0fc8ba
 
         elif self.axis_alignment == 2:  # do nothing as already aligned
             gm.translate([(VOLUME, hub)], dx=0, dy=0, dz=hub_offset)
             gm.translate([(VOLUME, connector)], dx=0, dy=0, dz=connector_offset)
             gm.translate([(VOLUME, shaft)], dx=0, dy=0, dz=shaft_offset)
+            gm.translate([(VOLUME, hub)], dx=0, dy=0, dz=hub_offset)
+            gm.translate([(VOLUME, connector)], dx=0, dy=0, dz=connector_offset)
+            gm.translate([(VOLUME, shaft)], dx=0, dy=0, dz=shaft_offset)
             for blade in blades:
+                gm.translate([(VOLUME, blade)], dx=0, dy=0, dz=self.offset)
                 gm.translate([(VOLUME, blade)], dx=0, dy=0, dz=self.offset)
 
         else:
@@ -235,10 +242,6 @@
             gmsh.fltk.run()
 
 
-<<<<<<< HEAD
-turbine = RushtonTurbineBuilder(axis_alignment=1, filepath="mesh/rushton")
-=======
 turbine = RushtonTurbineBuilder(axis_alignment=1)
->>>>>>> ad0fc8ba
 turbine.draw()
 turbine.export()